--- conflicted
+++ resolved
@@ -12,11 +12,7 @@
     "rkl",
 ]
 
-<<<<<<< HEAD
-default-members = ["distribution", "rkl", "libbridge", "libipam"]
-=======
-default-members = ["distribution", "rkl", "libbridge", "rkb"]
->>>>>>> 7158c5ac
+default-members = ["distribution", "rkl", "libbridge", "libipam", "rkb"]
 resolver = "1"
 
 [workspace.dependencies]
